--- conflicted
+++ resolved
@@ -23,12 +23,10 @@
     get_db_field,
 )
 
-<<<<<<< HEAD
-T = TypeVar("T", bound=Callable[..., "Aggify"])
-=======
+
 AggifyType = TypeVar('AggifyType', bound=Callable[..., "Aggify"])
 CollectionType = TypeVar('CollectionType', bound=Callable[..., "Document"])
->>>>>>> 8522f34a
+
 
 
 def last_out_stage_check(method: AggifyType) -> AggifyType:

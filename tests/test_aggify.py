import pytest
from mongoengine import Document, IntField, StringField

from aggify import Aggify, Cond, F, Q
from aggify.exceptions import AggifyValueError, AnnotationError, OutStageError


class BaseModel(Document):
    # Define your fields here
    name = StringField(max_length=100)
    age = IntField()

    meta = {"allow_inheritance": True, "abstract": True}


# This defines a base document model for MongoDB using MongoEngine, with 'name' and 'age' fields.
# The 'allow_inheritance' and 'abstract' options ensure it's used as a base class for other documents.


class TestAggify:
    def test__getitem__zero(self):
        aggify = Aggify(BaseModel)
        aggify[0]

    def test__getitem__slice(self):
        aggify = Aggify(BaseModel)
        thing = aggify[0:10]
        assert isinstance(thing, Aggify)
        assert thing.pipelines[-1]["$limit"] == 10
        assert thing.pipelines[-2]["$skip"] == 0

    def test__getitem__value_error(self):
        with pytest.raises(AggifyValueError) as err:
            Aggify(BaseModel)["hello"]  # type: ignore

        assert "str" in err.__str__(), "wrong type was not detected"

    def test_filtering_and_projection(self):
        aggify = Aggify(BaseModel)
        aggify.filter(age__gte=30).project(name=1, age=1)
        assert len(aggify.pipelines) == 2
        assert aggify.pipelines[1]["$project"] == {"name": 1, "age": 1}

    def test_filtering_and_ordering(self):
        aggify = Aggify(BaseModel)
        aggify.filter(age__gte=30).order_by("-age")
        assert len(aggify.pipelines) == 2
        assert aggify.pipelines[1]["$sort"] == {"age": -1}

    # Test multiple filters and complex conditions
    def test_multiple_filters_and_conditions(self):
        aggify = Aggify(BaseModel)
        age = F("age") * 2
        aggify.filter(Q(name="John") | Q(name="Alice")).project(
            name=1, age=age.to_dict()
        )
        assert len(aggify.pipelines) == 2
        assert aggify.pipelines[1]["$project"]["age"] == {"$multiply": ["$age", 2]}

    # Test raw aggregation stage
    def test_raw_aggregation_stage(self):
        aggify = Aggify(BaseModel)
        aggify.raw({"$customStage": {"field": "$name"}})
        assert len(aggify.pipelines) == 1
        assert "$customStage" in aggify.pipelines[0]

    # Test combining multiple filters with AND
    def test_combine_filters_with_and(self):
        aggify = Aggify(BaseModel)
        aggify.filter(Q(name="John") & Q(age__gte=30))
        assert len(aggify.pipelines) == 1

    # Test raw aggregation stage followed by filtering
    def test_raw_aggregation_stage_before_filtering(self):
        aggify = Aggify(BaseModel)
        aggify.raw({"$customStage": {"field": "$name"}}).filter(age__gte=30)
        assert len(aggify.pipelines) == 2
        assert "$customStage" in aggify.pipelines[0]

    # Test combining multiple filters with OR
    def test_combine_filters_with_or(self):
        aggify = Aggify(BaseModel)
        aggify.filter(Q(name="John") | Q(name="Alice"))
        assert len(aggify.pipelines) == 1

    # Test ordering by multiple fields
    def test_order_by_multiple_fields(self):
        aggify = Aggify(BaseModel)
        aggify.order_by("name").order_by("-age")
        assert len(aggify.pipelines) == 2
        assert aggify.pipelines[0]["$sort"] == {"name": 1}
        assert aggify.pipelines[1]["$sort"] == {"age": -1}

    # Test complex conditional expression in projection
    def test_complex_conditional_expression_in_projection(self):
        aggify = Aggify(BaseModel)
        aggify.project(
            name=1,
            age=1,
            custom_field=dict(Cond(F("age").to_dict(), ">", 30, "Adult", "Child")),
        )
        assert len(aggify.pipelines) == 1
        assert "custom_field" in aggify.pipelines[0]["$project"]
        assert aggify.pipelines[0]["$project"]["custom_field"]["$cond"]["if"] == {
            "$gt": ["$age", 30]
        }
        assert (
                aggify.pipelines[0]["$project"]["custom_field"]["$cond"]["then"] == "Adult"
        )
        assert (
                aggify.pipelines[0]["$project"]["custom_field"]["$cond"]["else"] == "Child"
        )

    # Test filtering using not operator
    def test_filter_with_not_operator(self):
        aggify = Aggify(BaseModel)
        aggify.filter(~Q(name="John"))
        assert len(aggify.pipelines) == 1
        assert aggify.pipelines[0]["$match"]["$not"][0]["name"] == "John"

    def test_add_field_value_error(self):
        with pytest.raises(AggifyValueError):
            aggify = Aggify(BaseModel)
            fields = {
                "new_field_1": True,
            }
            aggify.add_fields(fields)

    def test_add_fields_string_literal(self):
        aggify = Aggify(BaseModel)
        fields = {"new_field_1": "some_string", "new_field_2": "another_string"}
        add_fields_stage = aggify.add_fields(fields)

        expected_stage = {
            "$addFields": {
                "new_field_1": {"$literal": "some_string"},
                "new_field_2": {"$literal": "another_string"},
            }
        }

        assert add_fields_stage.pipelines[0] == expected_stage

    def test_add_fields_with_f_expression(self):
        aggify = Aggify(BaseModel)
        fields = {
            "new_field_1": F("existing_field") + 10,
            "new_field_2": F("field_a") * F("field_b"),
        }
        add_fields_stage = aggify.add_fields(fields)

        expected_stage = {
            "$addFields": {
                "new_field_1": {"$add": ["$existing_field", 10]},
                "new_field_2": {"$multiply": ["$field_a", "$field_b"]},
            }
        }
        assert add_fields_stage.pipelines[0] == expected_stage

    def test_filter_value_error(self):
        with pytest.raises(AggifyValueError):
            Aggify(BaseModel).filter(arg="Hi")

    def test_group(self):
        aggify = Aggify(BaseModel)
        thing = aggify.group("name")
        assert len(thing.pipelines) == 1
        assert thing.pipelines[-1]["$group"] == {"_id": "$name"}

    def test_annotate_empty_pipeline_value_error(self):
        with pytest.raises(AnnotationError) as err:
            Aggify(BaseModel).annotate("size", "sum", None)

        assert "your pipeline is empty" in err.__str__().lower()

    def test_annotate_not_group_value_error(self):
        with pytest.raises(AnnotationError) as err:
            Aggify(BaseModel)[1].annotate("size", "sum", None)

        assert "not to $limit" in err.__str__().lower()

    def test_annotate_invalid_accumulator(self):
        with pytest.raises(AnnotationError):
            Aggify(BaseModel).group("name").annotate("size", "mahdi", None)

    @pytest.mark.parametrize(
        "accumulator",
        (
                "sum",
                "avg",
                "stdDevPop",
                "stdDevSamp",
                "push",
                "addToSet",
                "count",
                "first",
                "last",
                "max",
                "accumulator",
                "min",
                "median",
                "mergeObjects",
                "top",
                "bottom",
                "topN",
                "bottomN",
                "firstN",
                "lastN",
                "maxN",
        ),
    )
    def test_annotate_with_raw_f(self, accumulator):
        aggify = Aggify(BaseModel)
        thing = aggify.group().annotate("price", accumulator, F("price"))
        assert len(thing.pipelines) == 1
        assert thing.pipelines[-1]["$group"]["price"] == {f"${accumulator}": "$price"}

    @pytest.mark.parametrize(
        "accumulator",
        (
                "sum",
                "avg",
                "stdDevPop",
                "stdDevSamp",
                "push",
                "addToSet",
                "count",
                "first",
                "last",
                "max",
                "accumulator",
                "min",
                "median",
                "mergeObjects",
                "top",
                "bottom",
                "topN",
                "bottomN",
                "firstN",
                "lastN",
                "maxN",
        ),
    )
    def test_annotate_with_f(self, accumulator):
        aggify = Aggify(BaseModel)
        thing = aggify.group().annotate("price", accumulator, F("price") * 10)
        assert len(thing.pipelines) == 1
        assert thing.pipelines[-1]["$group"]["price"] == {
            f"${accumulator}": {"$multiply": ["$price", 10]}
        }

    @pytest.mark.parametrize(
        "accumulator",
        (
                "sum",
                "avg",
                "stdDevPop",
                "stdDevSamp",
                "push",
                "addToSet",
                "count",
                "first",
                "last",
                "max",
                "accumulator",
                "min",
                "median",
                "mergeObjects",
                "top",
                "bottom",
                "topN",
                "bottomN",
                "firstN",
                "lastN",
                "maxN",
        ),
    )
    def test_annotate_raw_value(self, accumulator):
        aggify = Aggify(BaseModel)
        thing = aggify.group().annotate("some_name", accumulator, "name")
        assert len(thing.pipelines) == 1
        assert thing.pipelines[-1]["$group"]["some_name"] == {
            f"${accumulator}": "$name"
        }

    @pytest.mark.parametrize(
        "accumulator",
        (
                "sum",
                "avg",
                "stdDevPop",
                "stdDevSamp",
                "push",
                "addToSet",
                "count",
                "first",
                "last",
                "max",
                "accumulator",
                "min",
                "median",
                "mergeObjects",
                "top",
                "bottom",
                "topN",
                "bottomN",
                "firstN",
                "lastN",
                "maxN",
        ),
    )
    def test_annotate_raw_value_not_model_field(self, accumulator):
        aggify = Aggify(BaseModel)
        thing = aggify.group().annotate("some_name", accumulator, "some_value")
        assert len(thing.pipelines) == 1
        assert thing.pipelines[-1]["$group"]["some_name"] == {
            f"${accumulator}": "some_value"
        }

    @pytest.mark.parametrize(
        "accumulator",
        (
                "sum",
                "avg",
                "stdDevPop",
                "stdDevSamp",
                "push",
                "addToSet",
                "count",
                "first",
                "last",
                "max",
                "accumulator",
                "min",
                "median",
                "mergeObjects",
                "top",
                "bottom",
                "topN",
                "bottomN",
                "firstN",
                "lastN",
                "maxN",
        ),
    )
    def test_annotate_add_annotated_field_to_base_model(self, accumulator):
        aggify = Aggify(BaseModel)
        thing = aggify.group().annotate("some_name", accumulator, "some_value")
        assert len(thing.pipelines) == 1
        assert thing.pipelines[-1]["$group"]["some_name"] == {
            f"${accumulator}": "some_value"
        }
        assert aggify.filter(some_name=123).pipelines[-1] == {"$match": {"some_name": 123}}

    def test_out_with_project_stage_error(self):
        with pytest.raises(OutStageError):
            Aggify(BaseModel).out("Hi").project(age=1)

    @pytest.mark.parametrize(
        ("method", "args"),
        (
<<<<<<< HEAD
            ("group", ("_id",)),
            ("order_by", ("field",)),
            ("raw", ({"$query": "query"},)),
            ("add_fields", ({"$field": "value"},)),
            ("filter", (Q(age=20),)),
            ("__getitem__", (slice(2, 10),))
=======
                ("group", ("_id",)),
                ("order_by", ("field",)),
                ("raw", ({"$query": "query"},)),
                ("add_fields", ({"$field": "value"},)),
                ("filter", (Q(age=20),)),
>>>>>>> 77ae54dd
        ),
    )
    def test_out_stage_error(self, method, args):
        aggify = Aggify(BaseModel)
        aggify.out("coll")
        with pytest.raises(OutStageError):
            getattr(Aggify, method)(aggify, *args)

    def test_out_db_none(self):
        aggify = Aggify(BaseModel)
        aggify.out("collection")
        assert len(aggify.pipelines) == 1
        assert aggify.pipelines[-1]["$out"] == "collection"

    def test_out(self):
        aggify = Aggify(BaseModel)
        aggify.out("collection", "db_name")
        assert len(aggify.pipelines) == 1
        assert aggify.pipelines[-1]["$out"]["db"] == "db_name"
        assert aggify.pipelines[-1]["$out"]["coll"] == "collection"<|MERGE_RESOLUTION|>--- conflicted
+++ resolved
@@ -358,20 +358,12 @@
     @pytest.mark.parametrize(
         ("method", "args"),
         (
-<<<<<<< HEAD
             ("group", ("_id",)),
             ("order_by", ("field",)),
             ("raw", ({"$query": "query"},)),
             ("add_fields", ({"$field": "value"},)),
             ("filter", (Q(age=20),)),
             ("__getitem__", (slice(2, 10),))
-=======
-                ("group", ("_id",)),
-                ("order_by", ("field",)),
-                ("raw", ({"$query": "query"},)),
-                ("add_fields", ({"$field": "value"},)),
-                ("filter", (Q(age=20),)),
->>>>>>> 77ae54dd
         ),
     )
     def test_out_stage_error(self, method, args):

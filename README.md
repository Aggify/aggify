--- conflicted
+++ resolved
@@ -12,25 +12,11 @@
 
 ## TODO
 
-<<<<<<< HEAD
 - [ ] `$addFields`: Adds new fields to the documents in the pipeline.
-- [ ] `$replaceRoot`: Replaces the document structure with a new one.
-=======
-- [x] `$match`: Filters the documents to include only those that match a specified condition.
-- [x] `$project`: Reshapes and selects specific fields from the documents.
-- [x] `$group`: Groups documents by a specified field and performs aggregation operations within each group.
-- [x] `$unwind`: Deconstructs arrays within documents, creating multiple documents for each array element.
-- [x] `$limit`: Limits the number of documents in the result.
-- [x] `$skip`: Skips a specified number of documents in the result.
-- [x] `$lookup`: Performs a left outer join to combine documents from two collections.
-- [x] `$sort`: Sorts the documents in the aggregation pipeline.
-- [x] `$addFields`: Adds new fields to the documents in the pipeline.
-- [x] `$group` (with accumulators): Performs various aggregation operations like counting, summing, averaging, and more.
->>>>>>> 6938b728
-- [ ] `$project` (with expressions): Allows you to use expressions to reshape and calculate values.
 - [ ] `$replaceRoot`: Replaces the document structure with a new one.
 - [ ] `$replaceWith`: Replaces the document structure with a new one (new).
 - [ ] `$mergeObjects`: Combines multiple documents into a single document.
+- [ ] `$project` (with expressions): Allows you to use expressions to reshape and calculate values.
 - [ ] `$redact`: Controls document inclusion during the aggregation pipeline.
 - [ ] `$out`: Writes the result of the aggregation pipeline to a new collection.
 

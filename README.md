--- conflicted
+++ resolved
@@ -12,7 +12,6 @@
 
 ## TODO
 
-<<<<<<< HEAD
 - [x] `$match`: Filters the documents to include only those that match a specified condition.
 - [x] `$project`: Reshapes and selects specific fields from the documents.
 - [x] `$group`: Groups documents by a specified field and performs aggregation operations within each group.
@@ -26,8 +25,6 @@
 - [x] `$group` (with accumulators): Performs various aggregation operations like counting, summing, averaging, and more.
 - [x] `$addFields`: Adds new fields to the documents in the pipeline.
 - [ ] `$replaceRoot`: Replaces the document structure with a new one.
-=======
->>>>>>> 3adbd120
 - [ ] `$project` (with expressions): Allows you to use expressions to reshape and calculate values.
 - [ ] `$redact`: Controls document inclusion during the aggregation pipeline.
 
